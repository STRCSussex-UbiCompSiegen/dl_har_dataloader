##################################################
# All functions related to preprocessing the sensor datasets. Run this file in order to obtain the datasets.
##################################################
# Author: Lloyd Pellatt
# Email: lp349@sussex.ac.uk
##################################################

import os
import sys
import argparse
from io import BytesIO

import numpy as np
import pandas as pd

if __package__ is None or __package__ == '':
    from preprocessing_utils import separate, downsample, safe_load, handle_missing_data
    from dataloader_utils import makedir, create_rwhar_dataset
else:
    from .preprocessing_utils import separate, downsample, safe_load, handle_missing_data
    from .dataloader_utils import makedir, create_rwhar_dataset

# needed for relative imports to work
p = os.path.abspath('../..')
if p not in sys.path:
    sys.path.append(p)


def preprocess(dataset, data):
    # if dataset.exclude_channels is not None:
    #     data = data.drop(labels=dataset.exclude_channels, axis=1)

    if dataset.exclude_labels is not None:
        data = data[~data[dataset.label_column].isin(dataset.exclude_labels)]

    data_x = data[dataset.sensor_columns]

    data_y = data[dataset.label_column]

    if dataset.label_map is not None:
        data_y = data_y.replace(dataset.label_map)
        data_y = data_y.fillna(0)

    data_x = handle_missing_data(data_x)

    if dataset.down_sample:
        data_x, data_y = downsample(data_x, data_y, dataset)

    return data_x, data_y


def get_labels_from_file(data, zf, labels_path):
    labels = pd.read_csv(BytesIO(zf[labels_path[0]].read(labels_path[1])))
    data = np.hstack((data, labels))

    return data


def separate_user_data(data, user, dataset):
    if dataset.user_map is not None:
        user = list(dataset.user_map.keys())[user]
    return data[data[dataset.user_column] == user]


def load_data(target, zf, user, labels_path, dataset):
    data = safe_load(zf, target, dataset)

    if dataset.user_column is not None:
        data = separate_user_data(data, user, dataset)

    if dataset.label_files is not None:
        data = get_labels_from_file(data, zf, labels_path)

    return data


def load_and_preprocess(target, zf, user, labels_path, dataset):

    if dataset.n_channels_per_file != dataset.n_channels:
        for i, file in enumerate(target):
            if dataset.is_multiple_zips:
                archive = zf[file[0]]
                path = file[1]
            else:
                archive = zf
                path = file
            data = load_data(path, archive, user, labels_path, dataset)
            partial_x, y = preprocess(dataset, data)

            if i == 0:
                x = np.vstack((np.empty((0, dataset.n_channels_per_file)), partial_x))
            else:
                x = np.hstack((x, partial_x))

    else:
        if dataset.is_multiple_zips:
            archive = zf[target[0]]
            path = target[1]

        else:
            archive = zf
            path = target

        data = load_data(path, archive, user, labels_path, dataset)
        x, y = preprocess(dataset, data)

    return x, y


def iter_files(dataset, zf, user):
    files = dataset.data_files
    label_files = dataset.label_files

    file_end_indices = [0]

    for i, filepath in enumerate(files[user]):
        if label_files is not None:
            labels_path = label_files[user][i]
            x, y = load_and_preprocess(filepath, zf, user, labels_path, dataset)
        else:
            x, y = load_and_preprocess(filepath, zf, user, None, dataset)
        print(f'... file(s) {filepath} -> User_{user}_data')

        if i == 0:
            data_x = np.array(x)
        else:
            if dataset.n_channels_per_file != dataset.n_channels:
                data_x = np.hstack((data_x, x))
            else:
                data_x = np.vstack((data_x, x))

        if dataset.multiple_recordings_per_user:
            if i == 0:
                data_y = np.array(y, dtype=np.uint8)
            else:
                data_y = np.concatenate((data_y, y))
            file_end_indices.append(len(data_y))

    if not dataset.multiple_recordings_per_user:
        data_y = np.array(y, dtype=np.uint8)
        file_end_indices.append(len(data_y))

    return data_x, data_y, file_end_indices


def preprocess_dataset(dataset, args):
    zf = dataset.open_zip()

    makedir(f'{args.output_dir}/{dataset.name}')

    # Special cases
    if dataset.name == 'rwhar':

        data = create_rwhar_dataset(dataset.data_dir)
        data['activity'] = data['activity'].map(dataset.label_map)

        for user in range(15):
            x, y = preprocess(dataset, data[data['subject'] == user])
            data_x = np.array(x)
            data_y = np.array(y, dtype=np.uint8)
            print(
                f'Saving file User_{str(user).zfill(3)}_data.npz containing data {data_x.shape}, labels {data_y.shape}')
            np.savez_compressed(f'{args.output_dir}/{dataset.name}/User_{str(user).zfill(3)}_data.npz', data=data_x, target=data_y)

    else:

        if dataset.is_multiple_files:

            for filename in dataset.data_files.keys():

                data_x, data_y, file_end_indices = iter_files(dataset, zf, filename)

                if args.separate:
                    separate(file_end_indices, data_x, data_y, f'data/{dataset.name}', filename)
                else:
                    print(
<<<<<<< HEAD
                        f'Saving file User_{filename}_data.npz containing data {data_x.shape}, labels {data_y.shape}')
                    np.savez_compressed(f'{args.output_dir}/{dataset.name}/{filename}.npz', data=data_x,
=======
                        f'Saving file User_{str(user).zfill(3)}_data.npz containing data {data_x.shape}, labels {data_y.shape}')
                    np.savez_compressed(f'{args.output_dir}/{dataset.name}/User_{str(user).zfill(3)}_data.npz', data=data_x,
>>>>>>> ec4b6304
                                        target=data_y)
        else:
            print('Datasets contained in a single file not yet implemented')


def get_args():
    parser = argparse.ArgumentParser(
        description='Preprocess OPPORTUNITY dataset')

    parser.add_argument(
        '-d', '--dataset', type=str, help='Target dataset', required=True)
    parser.add_argument(
        '-s', '--separate', type=bool, help='Keep files separate (for CausalBatch). Defaults to False.', default=False,
        required=False)
    parser.add_argument(
        '-i', '--input_dir', type=str, help='Directory containing the raw data (zip file). Defaults to ../data/raw',
        default='../data/raw', required=False)
    parser.add_argument(
        '-o', '--output_dir', type=str, help='Directory to contain the processed data. Defaults to ../data/',
        default='../data', required=False)

    args = parser.parse_args()

    return args


if __name__ == '__main__':
    if __package__ is None or __package__ == '':
        from dataloader import DatasetLoader, load_preset
    else:
        from .dataloader import DatasetLoader, load_preset

    args = get_args()

    config = load_preset(args.dataset)
    loader = DatasetLoader(data_dir=args.input_dir, **config)  # Get config from data_config and unpack

    preprocess_dataset(loader, args)<|MERGE_RESOLUTION|>--- conflicted
+++ resolved
@@ -174,13 +174,9 @@
                     separate(file_end_indices, data_x, data_y, f'data/{dataset.name}', filename)
                 else:
                     print(
-<<<<<<< HEAD
-                        f'Saving file User_{filename}_data.npz containing data {data_x.shape}, labels {data_y.shape}')
+                        f'Saving file {filename}.npz containing data {data_x.shape}, labels {data_y.shape}')
                     np.savez_compressed(f'{args.output_dir}/{dataset.name}/{filename}.npz', data=data_x,
-=======
-                        f'Saving file User_{str(user).zfill(3)}_data.npz containing data {data_x.shape}, labels {data_y.shape}')
-                    np.savez_compressed(f'{args.output_dir}/{dataset.name}/User_{str(user).zfill(3)}_data.npz', data=data_x,
->>>>>>> ec4b6304
+
                                         target=data_y)
         else:
             print('Datasets contained in a single file not yet implemented')
